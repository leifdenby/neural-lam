--- conflicted
+++ resolved
@@ -1,18 +1,6 @@
 # https://pre-commit.com/
 repos:
   - repo: https://github.com/pre-commit/pre-commit-hooks
-<<<<<<< HEAD
-    rev: v4.0.1
-    hooks:
-      - id: trailing-whitespace
-      - id: end-of-file-fixer
-  # isort should run before black as black sometimes tweaks the isort output
-  - repo: https://github.com/PyCQA/isort
-    rev: 5.12.0
-    hooks:
-      - id: isort
-  # https://github.com/python/black#version-control-integration
-=======
     rev: v4.5.0
     hooks:
       - id: check-ast
@@ -31,17 +19,10 @@
       - id: codespell
         description: Check for spelling errors
 
->>>>>>> e0ffc5bd
   - repo: https://github.com/psf/black
     rev: 22.3.0
     hooks:
       - id: black
-<<<<<<< HEAD
-  - repo: https://github.com/PyCQA/flake8
-    rev: 6.1.0
-    hooks:
-      - id: flake8
-=======
         description: Format Python code
 
   - repo: https://github.com/PyCQA/isort
@@ -54,5 +35,4 @@
     rev: 7.0.0
     hooks:
       - id: flake8
-        description: Check Python code for correctness, consistency and adherence to best practices
->>>>>>> e0ffc5bd
+        description: Check Python code for correctness, consistency and adherence to best practices