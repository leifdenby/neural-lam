--- conflicted
+++ resolved
@@ -59,7 +59,6 @@
 
 ## Installation
 
-<<<<<<< HEAD
 When installing `neural-lam` you have a choice of either installing with
 directly `pip` or using the `pdm` package manager.
 We recommend using `pdm` as it makes it easy to add/remove packages while
@@ -89,15 +88,6 @@
 2. Install a specific version of `torch` with `python -m pip install torch --index-url https://download.pytorch.org/whl/cpu` for a CPU-only version or `python -m pip install torch --index-url https://download.pytorch.org/whl/cu111` for CUDA 11.1 support (you can find the correct URL for the variant you want on [PyTorch webpage](https://pytorch.org/get-started/locally/)).
 3. Install the dependencies with `python -m pip install .`. If you will be developing `neural-lam` we recommend to install in editable mode with `python -m pip install -e .` so you can make changes to the code and see the effects immediately. The development dependencies to install are listed in `pyproject.toml`.
 
-=======
-1. Install GEOS for your system. For example with `sudo apt-get install libgeos-dev`. This is necessary for the Cartopy requirement.
-2. Use python 3.9.
-3. Install version 2.0.1 of PyTorch. Follow instructions on the [PyTorch webpage](https://pytorch.org/get-started/previous-versions/) for how to set this up with GPU support on your system.
-4. Install `neural-lam` with pip:
-```
-pip install -e .
-```
->>>>>>> 791af0a8
 
 ## Data
 Datasets should be stored in a directory called `data`.
