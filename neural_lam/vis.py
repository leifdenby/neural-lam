--- conflicted
+++ resolved
@@ -51,11 +51,7 @@
     y_ticklabels = [
         f"{name} ({unit})"
         for name, unit in zip(
-<<<<<<< HEAD
-            data_config.param_names(), data_config.param_units()
-=======
             data_config.dataset.var_names, data_config.dataset.var_units
->>>>>>> 9d558d1f
         )
     ]
     ax.set_yticklabels(y_ticklabels, rotation=30, size=label_size)
@@ -91,11 +87,7 @@
         1,
         2,
         figsize=(13, 7),
-<<<<<<< HEAD
-        subplot_kw={"projection": data_config.projection()},
-=======
         subplot_kw={"projection": data_config.coords_projection},
->>>>>>> 9d558d1f
     )
 
     # Plot pred and target
@@ -143,12 +135,8 @@
     )  # Faded border region
 
     fig, ax = plt.subplots(
-<<<<<<< HEAD
-        figsize=(5, 4.8), subplot_kw={"projection": data_config.projection()}
-=======
         figsize=(5, 4.8),
         subplot_kw={"projection": data_config.coords_projection},
->>>>>>> 9d558d1f
     )
 
     ax.coastlines()  # Add coastline outlines
