# Standard library
import os

# Third-party
import matplotlib.pyplot as plt
import numpy as np
import pytorch_lightning as pl
import torch
import wandb

<<<<<<< HEAD
# First-party
from neural_lam import metrics, vis
from neural_lam.datastore.base import BaseDatastore
=======
# Local
from .. import config, metrics, utils, vis
>>>>>>> 08ec168c


class ARModel(pl.LightningModule):
    """
    Generic auto-regressive weather model.
    Abstract class that can be extended.
    """

    # pylint: disable=arguments-differ
    # Disable to override args/kwargs from superclass

    def __init__(self, args, datastore: BaseDatastore, forcing_window_size: int):
        super().__init__()
        self.save_hyperparameters()
        self.args = args
        # XXX: should be this be somewhere else?
        split = "train"
        num_state_vars = datastore.get_num_data_vars(category="state")
        num_forcing_vars = datastore.get_num_data_vars(category="forcing")
        da_static_features = datastore.get_dataarray(category="static", split=split)
        da_state_stats = datastore.get_normalization_dataarray(category="state")
        da_boundary_mask = datastore.boundary_mask


        # Load static features for grid/data
        self.register_buffer(
            "grid_static_features",
            torch.tensor(da_static_features.values, dtype=torch.float32),
            persistent=False,
        )

        state_stats = {
            "state_mean": torch.tensor(da_state_stats.state_mean.values, dtype=torch.float32),
            "state_std": torch.tensor(da_state_stats.state_std.values, dtype=torch.float32),
            "diff_mean": torch.tensor(da_state_stats.state_diff_mean.values, dtype=torch.float32),
            "diff_std": torch.tensor(da_state_stats.state_diff_std.values, dtype=torch.float32),
        }

        for key, val in state_stats.items():
            self.register_buffer(key, val, persistent=False)

        # Double grid output dim. to also output std.-dev.
        self.output_std = bool(args.output_std)
        if self.output_std:
            # Pred. dim. in grid cell
            self.grid_output_dim = 2 * num_state_vars
        else:
            # Pred. dim. in grid cell
            self.grid_output_dim = num_state_vars
            # Store constant per-variable std.-dev. weighting
            # NOTE that this is the inverse of the multiplicative weighting
            # in wMSE/wMAE
            # TODO: Do we need param_weights for this?
            self.register_buffer(
                "per_var_std",
                self.diff_std,
                persistent=False,
            )

        # grid_dim from data + static
        (
            self.num_grid_nodes,
            grid_static_dim,
        ) = self.grid_static_features.shape

        self.grid_dim = (
            2 * self.grid_output_dim
            + grid_static_dim
            + num_forcing_vars
            * forcing_window_size
        )

        # Instantiate loss function
        self.loss = metrics.get_metric(args.loss)

        boundary_mask = torch.tensor(da_boundary_mask.values, dtype=torch.float32)
        self.register_buffer("boundary_mask", boundary_mask, persistent=False)
        # Pre-compute interior mask for use in loss function
        self.register_buffer(
            "interior_mask", 1.0 - self.boundary_mask, persistent=False
        )  # (num_grid_nodes, 1), 1 for non-border

        # Number of hours per pred. step
        self.step_length = datastore.step_length
        self.val_metrics = {
            "mse": [],
        }
        self.test_metrics = {
            "mse": [],
            "mae": [],
        }
        if self.output_std:
            self.test_metrics["output_std"] = []  # Treat as metric

        # For making restoring of optimizer state optional
        self.restore_opt = args.restore_opt

        # For example plotting
        self.n_example_pred = args.n_example_pred
        self.plotted_examples = 0

        # For storing spatial loss maps during evaluation
        self.spatial_loss_maps = []

    def configure_optimizers(self):
        opt = torch.optim.AdamW(
            self.parameters(), lr=self.args.lr, betas=(0.9, 0.95)
        )
        return opt

    @property
    def interior_mask_bool(self):
        """
        Get the interior mask as a boolean (N,) mask.
        """
        return self.interior_mask[:, 0].to(torch.bool)

    @staticmethod
    def expand_to_batch(x, batch_size):
        """
        Expand tensor with initial batch dimension
        """
        return x.unsqueeze(0).expand(batch_size, -1, -1)

    def predict_step(self, prev_state, prev_prev_state, forcing):
        """
        Step state one step ahead using prediction model, X_{t-1}, X_t -> X_t+1
        prev_state: (B, num_grid_nodes, feature_dim), X_t prev_prev_state: (B,
        num_grid_nodes, feature_dim), X_{t-1} forcing: (B, num_grid_nodes,
        forcing_dim)
        """
        raise NotImplementedError("No prediction step implemented")

    def unroll_prediction(self, init_states, forcing_features, true_states):
        """
        Roll out prediction taking multiple autoregressive steps with model
        init_states: (B, 2, num_grid_nodes, d_f) forcing_features: (B,
        pred_steps, num_grid_nodes, d_static_f) true_states: (B, pred_steps,
        num_grid_nodes, d_f)
        """
        prev_prev_state = init_states[:, 0]
        prev_state = init_states[:, 1]
        prediction_list = []
        pred_std_list = []
        pred_steps = forcing_features.shape[1]

        for i in range(pred_steps):
            forcing = forcing_features[:, i]
            border_state = true_states[:, i]

            pred_state, pred_std = self.predict_step(
                prev_state, prev_prev_state, forcing
            )
            # state: (B, num_grid_nodes, d_f) pred_std: (B, num_grid_nodes,
            # d_f) or None

            # Overwrite border with true state
            new_state = (
                self.boundary_mask * border_state
                + self.interior_mask * pred_state
            )

            prediction_list.append(new_state)
            if self.output_std:
                pred_std_list.append(pred_std)

            # Update conditioning states
            prev_prev_state = prev_state
            prev_state = new_state

        prediction = torch.stack(
            prediction_list, dim=1
        )  # (B, pred_steps, num_grid_nodes, d_f)
        if self.output_std:
            pred_std = torch.stack(
                pred_std_list, dim=1
            )  # (B, pred_steps, num_grid_nodes, d_f)
        else:
            pred_std = self.diff_std  # (d_f,)

        return prediction, pred_std

    def common_step(self, batch):
        """
        Predict on single batch batch consists of: init_states: (B, 2,
        num_grid_nodes, d_features) target_states: (B, pred_steps,
        num_grid_nodes, d_features) forcing_features: (B, pred_steps,
        num_grid_nodes, d_forcing),
            where index 0 corresponds to index 1 of init_states
        """
        (init_states, target_states, forcing_features, batch_times) = batch

        prediction, pred_std = self.unroll_prediction(
            init_states, forcing_features, target_states
        )  # (B, pred_steps, num_grid_nodes, d_f)
        # prediction: (B, pred_steps, num_grid_nodes, d_f) pred_std: (B,
        # pred_steps, num_grid_nodes, d_f) or (d_f,)

        return prediction, target_states, pred_std, batch_times

    def training_step(self, batch):
        """
        Train on single batch
        """
        prediction, target, pred_std, _ = self.common_step(batch)

        # Compute loss
        batch_loss = torch.mean(
            self.loss(
                prediction, target, pred_std, mask=self.interior_mask_bool
            )
        )  # mean over unrolled times and batch

        log_dict = {"train_loss": batch_loss}
        self.log_dict(
            log_dict,
            prog_bar=True,
            on_step=True,
            on_epoch=True,
            sync_dist=True,
            batch_size=batch[0].shape[0],
        )
        return batch_loss

    def all_gather_cat(self, tensor_to_gather):
        """
        Gather tensors across all ranks, and concatenate across dim. 0 (instead
        of stacking in new dim. 0)

        tensor_to_gather: (d1, d2, ...), distributed over K ranks

        returns: (K*d1, d2, ...)
        """
        return self.all_gather(tensor_to_gather).flatten(0, 1)

    # newer lightning versions requires batch_idx argument, even if unused
    # pylint: disable-next=unused-argument
    def validation_step(self, batch, batch_idx):
        """
        Run validation on single batch
        """
        prediction, target, pred_std, _ = self.common_step(batch)

        time_step_loss = torch.mean(
            self.loss(
                prediction, target, pred_std, mask=self.interior_mask_bool
            ),
            dim=0,
        )  # (time_steps-1)
        mean_loss = torch.mean(time_step_loss)

        # Log loss per time step forward and mean
        val_log_dict = {
            f"val_loss_unroll{step}": time_step_loss[step - 1]
            for step in self.args.val_steps_to_log
        }
        val_log_dict["val_mean_loss"] = mean_loss
        self.log_dict(
            val_log_dict,
            on_step=False,
            on_epoch=True,
            sync_dist=True,
            batch_size=batch[0].shape[0],
        )

        # Store MSEs
        entry_mses = metrics.mse(
            prediction,
            target,
            pred_std,
            mask=self.interior_mask_bool,
            sum_vars=False,
        )  # (B, pred_steps, d_f)
        self.val_metrics["mse"].append(entry_mses)

    def on_validation_epoch_end(self):
        """
        Compute val metrics at the end of val epoch
        """
        # Create error maps for all test metrics
        self.aggregate_and_plot_metrics(self.val_metrics, prefix="val")

        # Clear lists with validation metrics values
        for metric_list in self.val_metrics.values():
            metric_list.clear()

    # pylint: disable-next=unused-argument
    def test_step(self, batch, batch_idx):
        """
        Run test on single batch
        """
        # TODO Here batch_times can be used for plotting routines
        prediction, target, pred_std, batch_times = self.common_step(batch)
        # prediction: (B, pred_steps, num_grid_nodes, d_f) pred_std: (B,
        # pred_steps, num_grid_nodes, d_f) or (d_f,)

        time_step_loss = torch.mean(
            self.loss(
                prediction, target, pred_std, mask=self.interior_mask_bool
            ),
            dim=0,
        )  # (time_steps-1,)
        mean_loss = torch.mean(time_step_loss)

        # Log loss per time step forward and mean
        test_log_dict = {
            f"test_loss_unroll{step}": time_step_loss[step - 1]
            for step in self.args.val_steps_to_log
        }
        test_log_dict["test_mean_loss"] = mean_loss

        self.log_dict(
            test_log_dict,
            on_step=False,
            on_epoch=True,
            sync_dist=True,
            batch_size=batch[0].shape[0],
        )

        # Compute all evaluation metrics for error maps Note: explicitly list
        # metrics here, as test_metrics can contain additional ones, computed
        # differently, but that should be aggregated on_test_epoch_end
        for metric_name in ("mse", "mae"):
            metric_func = metrics.get_metric(metric_name)
            batch_metric_vals = metric_func(
                prediction,
                target,
                pred_std,
                mask=self.interior_mask_bool,
                sum_vars=False,
            )  # (B, pred_steps, d_f)
            self.test_metrics[metric_name].append(batch_metric_vals)

        if self.output_std:
            # Store output std. per variable, spatially averaged
            mean_pred_std = torch.mean(
                pred_std[..., self.interior_mask_bool, :], dim=-2
            )  # (B, pred_steps, d_f)
            self.test_metrics["output_std"].append(mean_pred_std)

        # Save per-sample spatial loss for specific times
        spatial_loss = self.loss(
            prediction, target, pred_std, average_grid=False
        )  # (B, pred_steps, num_grid_nodes)
        log_spatial_losses = spatial_loss[
            :, [step - 1 for step in self.args.val_steps_to_log]
        ]
        self.spatial_loss_maps.append(log_spatial_losses)
        # (B, N_log, num_grid_nodes)

        # Plot example predictions (on rank 0 only)
        if (
            self.trainer.is_global_zero
            and self.plotted_examples < self.n_example_pred
        ):
            # Need to plot more example predictions
            n_additional_examples = min(
                prediction.shape[0],
                self.n_example_pred - self.plotted_examples,
            )

            self.plot_examples(
                batch, n_additional_examples, prediction=prediction
            )

    def plot_examples(self, batch, n_examples, prediction=None):
        """
        Plot the first n_examples forecasts from batch

        batch: batch with data to plot corresponding forecasts for n_examples:
        number of forecasts to plot prediction: (B, pred_steps, num_grid_nodes,
        d_f), existing prediction.
            Generate if None.
        """
        if prediction is None:
            prediction, target, _, _ = self.common_step(batch)

        target = batch[1]

        # Rescale to original data scale
        prediction_rescaled = prediction * self.state_std + self.state_mean
        target_rescaled = target * self.state_std + self.state_mean

        # Iterate over the examples
        for pred_slice, target_slice in zip(
            prediction_rescaled[:n_examples], target_rescaled[:n_examples]
        ):
            # Each slice is (pred_steps, num_grid_nodes, d_f)
            self.plotted_examples += 1  # Increment already here

            var_vmin = (
                torch.minimum(
                    pred_slice.flatten(0, 1).min(dim=0)[0],
                    target_slice.flatten(0, 1).min(dim=0)[0],
                )
                .cpu()
                .numpy()
            )  # (d_f,)
            var_vmax = (
                torch.maximum(
                    pred_slice.flatten(0, 1).max(dim=0)[0],
                    target_slice.flatten(0, 1).max(dim=0)[0],
                )
                .cpu()
                .numpy()
            )  # (d_f,)
            var_vranges = list(zip(var_vmin, var_vmax))

            # Iterate over prediction horizon time steps
            for t_i, (pred_t, target_t) in enumerate(
                zip(pred_slice, target_slice), start=1
            ):
                # Create one figure per variable at this time step
                var_figs = [
                    vis.plot_prediction(
                        pred_t[:, var_i],
                        target_t[:, var_i],
                        self.interior_mask[:, 0],
                        self.datastore,
                        title=f"{var_name} ({var_unit}), "
                        f"t={t_i} ({self.step_length * t_i} h)",
                        vrange=var_vrange,
                    )
                    for var_i, (var_name, var_unit, var_vrange) in enumerate(
                        zip(
                            self.data_config.vars_names("state"),
                            self.data_config.vars_units("state"),
                            var_vranges,
                        )
                    )
                ]

                example_i = self.plotted_examples
                wandb.log(
                    {
                        f"{var_name}_example_{example_i}": wandb.Image(fig)
                        for var_name, fig in zip(
                            self.data_config.vars_names("state"), var_figs
                        )
                    }
                )
                plt.close(
                    "all"
                )  # Close all figs for this time step, saves memory

            # Save pred and target as .pt files
            torch.save(
                pred_slice.cpu(),
                os.path.join(
                    wandb.run.dir, f"example_pred_{self.plotted_examples}.pt"
                ),
            )
            torch.save(
                target_slice.cpu(),
                os.path.join(
                    wandb.run.dir, f"example_target_{self.plotted_examples}.pt"
                ),
            )

    def create_metric_log_dict(self, metric_tensor, prefix, metric_name):
        """
        Put together a dict with everything to log for one metric. Also saves
        plots as pdf and csv if using test prefix.

        metric_tensor: (pred_steps, d_f), metric values per time and variable
        prefix: string, prefix to use for logging metric_name: string, name of
        the metric

        Return: log_dict: dict with everything to log for given metric
        """
        log_dict = {}
        metric_fig = vis.plot_error_map(
            metric_tensor, self.data_config, step_length=self.step_length
        )
        full_log_name = f"{prefix}_{metric_name}"
        log_dict[full_log_name] = wandb.Image(metric_fig)

        if prefix == "test":
            # Save pdf
            metric_fig.savefig(
                os.path.join(wandb.run.dir, f"{full_log_name}.pdf")
            )
            # Save errors also as csv
            np.savetxt(
                os.path.join(wandb.run.dir, f"{full_log_name}.csv"),
                metric_tensor.cpu().numpy(),
                delimiter=",",
            )

        # Check if metrics are watched, log exact values for specific vars
        if full_log_name in self.args.metrics_watch:
            for var_i, timesteps in self.args.var_leads_metrics_watch.items():
                var = self.data_config.vars_names("state")[var_i]
                log_dict.update(
                    {
                        f"{full_log_name}_{var}_step_{step}": metric_tensor[
                            step - 1, var_i
                        ]  # 1-indexed in data_config
                        for step in timesteps
                    }
                )

        return log_dict

    def aggregate_and_plot_metrics(self, metrics_dict, prefix):
        """
        Aggregate and create error map plots for all metrics in metrics_dict

        metrics_dict: dictionary with metric_names and list of tensors
            with step-evals.
        prefix: string, prefix to use for logging
        """
        log_dict = {}
        for metric_name, metric_val_list in metrics_dict.items():
            metric_tensor = self.all_gather_cat(
                torch.cat(metric_val_list, dim=0)
            )  # (N_eval, pred_steps, d_f)

            if self.trainer.is_global_zero:
                metric_tensor_averaged = torch.mean(metric_tensor, dim=0)
                # (pred_steps, d_f)

                # Take square root after all averaging to change MSE to RMSE
                if "mse" in metric_name:
                    metric_tensor_averaged = torch.sqrt(metric_tensor_averaged)
                    metric_name = metric_name.replace("mse", "rmse")

                # NOTE: we here assume rescaling for all metrics is linear
                metric_rescaled = metric_tensor_averaged * self.state_std
                # (pred_steps, d_f)
                log_dict.update(
                    self.create_metric_log_dict(
                        metric_rescaled, prefix, metric_name
                    )
                )

        if self.trainer.is_global_zero and not self.trainer.sanity_checking:
            wandb.log(log_dict)  # Log all
            plt.close("all")  # Close all figs

    def on_test_epoch_end(self):
        """
        Compute test metrics and make plots at the end of test epoch. Will
        gather stored tensors and perform plotting and logging on rank 0.
        """
        # Create error maps for all test metrics
        self.aggregate_and_plot_metrics(self.test_metrics, prefix="test")

        # Plot spatial loss maps
        spatial_loss_tensor = self.all_gather_cat(
            torch.cat(self.spatial_loss_maps, dim=0)
        )  # (N_test, N_log, num_grid_nodes)
        if self.trainer.is_global_zero:
            mean_spatial_loss = torch.mean(
                spatial_loss_tensor, dim=0
            )  # (N_log, num_grid_nodes)

            loss_map_figs = [
                vis.plot_spatial_error(
                    loss_map,
                    self.interior_mask[:, 0],
                    self.data_config,
                    title=f"Test loss, t={t_i} ({self.step_length * t_i} h)",
                )
                for t_i, loss_map in zip(
                    self.args.val_steps_to_log, mean_spatial_loss
                )
            ]

            # log all to same wandb key, sequentially
            for fig in loss_map_figs:
                wandb.log({"test_loss": wandb.Image(fig)})

            # also make without title and save as pdf
            pdf_loss_map_figs = [
                vis.plot_spatial_error(
                    loss_map, self.interior_mask[:, 0], self.data_config
                )
                for loss_map in mean_spatial_loss
            ]
            pdf_loss_maps_dir = os.path.join(wandb.run.dir, "spatial_loss_maps")
            os.makedirs(pdf_loss_maps_dir, exist_ok=True)
            for t_i, fig in zip(self.args.val_steps_to_log, pdf_loss_map_figs):
                fig.savefig(os.path.join(pdf_loss_maps_dir, f"loss_t{t_i}.pdf"))
            # save mean spatial loss as .pt file also
            torch.save(
                mean_spatial_loss.cpu(),
                os.path.join(wandb.run.dir, "mean_spatial_loss.pt"),
            )

        self.spatial_loss_maps.clear()

    def on_load_checkpoint(self, checkpoint):
        """
        Perform any changes to state dict before loading checkpoint
        """
        loaded_state_dict = checkpoint["state_dict"]

        # Fix for loading older models after IneractionNet refactoring, where
        # the grid MLP was moved outside the encoder InteractionNet class
        if "g2m_gnn.grid_mlp.0.weight" in loaded_state_dict:
            replace_keys = list(
                filter(
                    lambda key: key.startswith("g2m_gnn.grid_mlp"),
                    loaded_state_dict.keys(),
                )
            )
            for old_key in replace_keys:
                new_key = old_key.replace(
                    "g2m_gnn.grid_mlp", "encoding_grid_mlp"
                )
                loaded_state_dict[new_key] = loaded_state_dict[old_key]
                del loaded_state_dict[old_key]
        if not self.restore_opt:
            opt = self.configure_optimizers()
            checkpoint["optimizer_states"] = [opt.state_dict()]<|MERGE_RESOLUTION|>--- conflicted
+++ resolved
@@ -8,26 +8,23 @@
 import torch
 import wandb
 
-<<<<<<< HEAD
-# First-party
-from neural_lam import metrics, vis
-from neural_lam.datastore.base import BaseDatastore
-=======
 # Local
-from .. import config, metrics, utils, vis
->>>>>>> 08ec168c
+from .. import metrics, vis
+from ..datastore.base import BaseDatastore
 
 
 class ARModel(pl.LightningModule):
-    """
-    Generic auto-regressive weather model.
+    """Generic auto-regressive weather model.
+
     Abstract class that can be extended.
     """
 
     # pylint: disable=arguments-differ
     # Disable to override args/kwargs from superclass
 
-    def __init__(self, args, datastore: BaseDatastore, forcing_window_size: int):
+    def __init__(
+        self, args, datastore: BaseDatastore, forcing_window_size: int
+    ):
         super().__init__()
         self.save_hyperparameters()
         self.args = args
@@ -35,10 +32,11 @@
         split = "train"
         num_state_vars = datastore.get_num_data_vars(category="state")
         num_forcing_vars = datastore.get_num_data_vars(category="forcing")
-        da_static_features = datastore.get_dataarray(category="static", split=split)
+        da_static_features = datastore.get_dataarray(
+            category="static", split=split
+        )
         da_state_stats = datastore.get_normalization_dataarray(category="state")
         da_boundary_mask = datastore.boundary_mask
-
 
         # Load static features for grid/data
         self.register_buffer(
@@ -48,10 +46,18 @@
         )
 
         state_stats = {
-            "state_mean": torch.tensor(da_state_stats.state_mean.values, dtype=torch.float32),
-            "state_std": torch.tensor(da_state_stats.state_std.values, dtype=torch.float32),
-            "diff_mean": torch.tensor(da_state_stats.state_diff_mean.values, dtype=torch.float32),
-            "diff_std": torch.tensor(da_state_stats.state_diff_std.values, dtype=torch.float32),
+            "state_mean": torch.tensor(
+                da_state_stats.state_mean.values, dtype=torch.float32
+            ),
+            "state_std": torch.tensor(
+                da_state_stats.state_std.values, dtype=torch.float32
+            ),
+            "diff_mean": torch.tensor(
+                da_state_stats.state_diff_mean.values, dtype=torch.float32
+            ),
+            "diff_std": torch.tensor(
+                da_state_stats.state_diff_std.values, dtype=torch.float32
+            ),
         }
 
         for key, val in state_stats.items():
@@ -84,14 +90,15 @@
         self.grid_dim = (
             2 * self.grid_output_dim
             + grid_static_dim
-            + num_forcing_vars
-            * forcing_window_size
+            + num_forcing_vars * forcing_window_size
         )
 
         # Instantiate loss function
         self.loss = metrics.get_metric(args.loss)
 
-        boundary_mask = torch.tensor(da_boundary_mask.values, dtype=torch.float32)
+        boundary_mask = torch.tensor(
+            da_boundary_mask.values, dtype=torch.float32
+        )
         self.register_buffer("boundary_mask", boundary_mask, persistent=False)
         # Pre-compute interior mask for use in loss function
         self.register_buffer(
@@ -128,16 +135,12 @@
 
     @property
     def interior_mask_bool(self):
-        """
-        Get the interior mask as a boolean (N,) mask.
-        """
+        """Get the interior mask as a boolean (N,) mask."""
         return self.interior_mask[:, 0].to(torch.bool)
 
     @staticmethod
     def expand_to_batch(x, batch_size):
-        """
-        Expand tensor with initial batch dimension
-        """
+        """Expand tensor with initial batch dimension."""
         return x.unsqueeze(0).expand(batch_size, -1, -1)
 
     def predict_step(self, prev_state, prev_prev_state, forcing):
@@ -199,13 +202,11 @@
         return prediction, pred_std
 
     def common_step(self, batch):
-        """
-        Predict on single batch batch consists of: init_states: (B, 2,
+        """Predict on single batch batch consists of: init_states: (B, 2,
         num_grid_nodes, d_features) target_states: (B, pred_steps,
         num_grid_nodes, d_features) forcing_features: (B, pred_steps,
-        num_grid_nodes, d_forcing),
-            where index 0 corresponds to index 1 of init_states
-        """
+        num_grid_nodes, d_forcing), where index 0 corresponds to index 1 of
+        init_states."""
         (init_states, target_states, forcing_features, batch_times) = batch
 
         prediction, pred_std = self.unroll_prediction(
@@ -217,9 +218,7 @@
         return prediction, target_states, pred_std, batch_times
 
     def training_step(self, batch):
-        """
-        Train on single batch
-        """
+        """Train on single batch."""
         prediction, target, pred_std, _ = self.common_step(batch)
 
         # Compute loss
@@ -241,9 +240,8 @@
         return batch_loss
 
     def all_gather_cat(self, tensor_to_gather):
-        """
-        Gather tensors across all ranks, and concatenate across dim. 0 (instead
-        of stacking in new dim. 0)
+        """Gather tensors across all ranks, and concatenate across dim. 0
+        (instead of stacking in new dim. 0)
 
         tensor_to_gather: (d1, d2, ...), distributed over K ranks
 
@@ -254,9 +252,7 @@
     # newer lightning versions requires batch_idx argument, even if unused
     # pylint: disable-next=unused-argument
     def validation_step(self, batch, batch_idx):
-        """
-        Run validation on single batch
-        """
+        """Run validation on single batch."""
         prediction, target, pred_std, _ = self.common_step(batch)
 
         time_step_loss = torch.mean(
@@ -292,9 +288,7 @@
         self.val_metrics["mse"].append(entry_mses)
 
     def on_validation_epoch_end(self):
-        """
-        Compute val metrics at the end of val epoch
-        """
+        """Compute val metrics at the end of val epoch."""
         # Create error maps for all test metrics
         self.aggregate_and_plot_metrics(self.val_metrics, prefix="val")
 
@@ -304,9 +298,7 @@
 
     # pylint: disable-next=unused-argument
     def test_step(self, batch, batch_idx):
-        """
-        Run test on single batch
-        """
+        """Run test on single batch."""
         # TODO Here batch_times can be used for plotting routines
         prediction, target, pred_std, batch_times = self.common_step(batch)
         # prediction: (B, pred_steps, num_grid_nodes, d_f) pred_std: (B,
@@ -382,8 +374,7 @@
             )
 
     def plot_examples(self, batch, n_examples, prediction=None):
-        """
-        Plot the first n_examples forecasts from batch
+        """Plot the first n_examples forecasts from batch.
 
         batch: batch with data to plot corresponding forecasts for n_examples:
         number of forecasts to plot prediction: (B, pred_steps, num_grid_nodes,
@@ -476,9 +467,8 @@
             )
 
     def create_metric_log_dict(self, metric_tensor, prefix, metric_name):
-        """
-        Put together a dict with everything to log for one metric. Also saves
-        plots as pdf and csv if using test prefix.
+        """Put together a dict with everything to log for one metric. Also
+        saves plots as pdf and csv if using test prefix.
 
         metric_tensor: (pred_steps, d_f), metric values per time and variable
         prefix: string, prefix to use for logging metric_name: string, name of
@@ -521,8 +511,8 @@
         return log_dict
 
     def aggregate_and_plot_metrics(self, metrics_dict, prefix):
-        """
-        Aggregate and create error map plots for all metrics in metrics_dict
+        """Aggregate and create error map plots for all metrics in
+        metrics_dict.
 
         metrics_dict: dictionary with metric_names and list of tensors
             with step-evals.
@@ -557,9 +547,10 @@
             plt.close("all")  # Close all figs
 
     def on_test_epoch_end(self):
-        """
-        Compute test metrics and make plots at the end of test epoch. Will
-        gather stored tensors and perform plotting and logging on rank 0.
+        """Compute test metrics and make plots at the end of test epoch.
+
+        Will gather stored tensors and perform plotting and logging on
+        rank 0.
         """
         # Create error maps for all test metrics
         self.aggregate_and_plot_metrics(self.test_metrics, prefix="test")
@@ -609,9 +600,7 @@
         self.spatial_loss_maps.clear()
 
     def on_load_checkpoint(self, checkpoint):
-        """
-        Perform any changes to state dict before loading checkpoint
-        """
+        """Perform any changes to state dict before loading checkpoint."""
         loaded_state_dict = checkpoint["state_dict"]
 
         # Fix for loading older models after IneractionNet refactoring, where
