# Standard library
import os

# Third-party
import matplotlib.pyplot as plt
import numpy as np
import pytorch_lightning as pl
import torch
import wandb

# First-party
<<<<<<< HEAD
from .. import constants, metrics, utils, vis
=======
from neural_lam import config, metrics, utils, vis
>>>>>>> 5b71be3c


class ARModel(pl.LightningModule):
    """
    Generic auto-regressive weather model.
    Abstract class that can be extended.
    """

    # pylint: disable=arguments-differ
    # Disable to override args/kwargs from superclass

    def __init__(self, args):
        super().__init__()
        self.save_hyperparameters()
        self.args = args
        self.config_loader = config.Config.from_file(args.data_config)

        # Load static features for grid/data
        static_data_dict = utils.load_static_data(
            self.config_loader.dataset.name
        )
        for static_data_name, static_data_tensor in static_data_dict.items():
            self.register_buffer(
                static_data_name, static_data_tensor, persistent=False
            )

        # Double grid output dim. to also output std.-dev.
        self.output_std = bool(args.output_std)
        if self.output_std:
            # Pred. dim. in grid cell
            self.grid_output_dim = 2 * self.config_loader.num_data_vars()
        else:
            # Pred. dim. in grid cell
            self.grid_output_dim = self.config_loader.num_data_vars()
            # Store constant per-variable std.-dev. weighting
            # Note that this is the inverse of the multiplicative weighting
            # in wMSE/wMAE
            self.register_buffer(
                "per_var_std",
                self.step_diff_std / torch.sqrt(self.param_weights),
                persistent=False,
            )

        # grid_dim from data + static
        (
            self.num_grid_nodes,
            grid_static_dim,
        ) = self.grid_static_features.shape
        self.grid_dim = (
            2 * self.config_loader.num_data_vars()
            + grid_static_dim
            + self.config_loader.dataset.num_forcing_features
        )

        # Instantiate loss function
        self.loss = metrics.get_metric(args.loss)

        # Pre-compute interior mask for use in loss function
        self.register_buffer(
            "interior_mask", 1.0 - self.border_mask, persistent=False
        )  # (num_grid_nodes, 1), 1 for non-border

        self.step_length = args.step_length  # Number of hours per pred. step
        self.val_metrics = {
            "mse": [],
        }
        self.test_metrics = {
            "mse": [],
            "mae": [],
        }
        if self.output_std:
            self.test_metrics["output_std"] = []  # Treat as metric

        # For making restoring of optimizer state optional (slight hack)
        self.opt_state = None

        # For example plotting
        self.n_example_pred = args.n_example_pred
        self.plotted_examples = 0

        # For storing spatial loss maps during evaluation
        self.spatial_loss_maps = []

    def configure_optimizers(self):
        opt = torch.optim.AdamW(
            self.parameters(), lr=self.args.lr, betas=(0.9, 0.95)
        )
        if self.opt_state:
            opt.load_state_dict(self.opt_state)

        return opt

    @property
    def interior_mask_bool(self):
        """
        Get the interior mask as a boolean (N,) mask.
        """
        return self.interior_mask[:, 0].to(torch.bool)

    @staticmethod
    def expand_to_batch(x, batch_size):
        """
        Expand tensor with initial batch dimension
        """
        return x.unsqueeze(0).expand(batch_size, -1, -1)

    def predict_step(self, prev_state, prev_prev_state, forcing):
        """
        Step state one step ahead using prediction model, X_{t-1}, X_t -> X_t+1
        prev_state: (B, num_grid_nodes, feature_dim), X_t
        prev_prev_state: (B, num_grid_nodes, feature_dim), X_{t-1}
        forcing: (B, num_grid_nodes, forcing_dim)
        """
        raise NotImplementedError("No prediction step implemented")

    def unroll_prediction(self, init_states, forcing_features, true_states):
        """
        Roll out prediction taking multiple autoregressive steps with model
        init_states: (B, 2, num_grid_nodes, d_f)
        forcing_features: (B, pred_steps, num_grid_nodes, d_static_f)
        true_states: (B, pred_steps, num_grid_nodes, d_f)
        """
        prev_prev_state = init_states[:, 0]
        prev_state = init_states[:, 1]
        prediction_list = []
        pred_std_list = []
        pred_steps = forcing_features.shape[1]

        for i in range(pred_steps):
            forcing = forcing_features[:, i]
            border_state = true_states[:, i]

            pred_state, pred_std = self.predict_step(
                prev_state, prev_prev_state, forcing
            )
            # state: (B, num_grid_nodes, d_f)
            # pred_std: (B, num_grid_nodes, d_f) or None

            # Overwrite border with true state
            new_state = (
                self.border_mask * border_state
                + self.interior_mask * pred_state
            )

            prediction_list.append(new_state)
            if self.output_std:
                pred_std_list.append(pred_std)

            # Update conditioning states
            prev_prev_state = prev_state
            prev_state = new_state

        prediction = torch.stack(
            prediction_list, dim=1
        )  # (B, pred_steps, num_grid_nodes, d_f)
        if self.output_std:
            pred_std = torch.stack(
                pred_std_list, dim=1
            )  # (B, pred_steps, num_grid_nodes, d_f)
        else:
            pred_std = self.per_var_std  # (d_f,)

        return prediction, pred_std

    def common_step(self, batch):
        """
        Predict on single batch
        batch consists of:
        init_states: (B, 2, num_grid_nodes, d_features)
        target_states: (B, pred_steps, num_grid_nodes, d_features)
        forcing_features: (B, pred_steps, num_grid_nodes, d_forcing),
            where index 0 corresponds to index 1 of init_states
        """
        (
            init_states,
            target_states,
            forcing_features,
        ) = batch

        prediction, pred_std = self.unroll_prediction(
            init_states, forcing_features, target_states
        )  # (B, pred_steps, num_grid_nodes, d_f)
        # prediction: (B, pred_steps, num_grid_nodes, d_f)
        # pred_std: (B, pred_steps, num_grid_nodes, d_f) or (d_f,)

        return prediction, target_states, pred_std

    def training_step(self, batch):
        """
        Train on single batch
        """
        prediction, target, pred_std = self.common_step(batch)

        # Compute loss
        batch_loss = torch.mean(
            self.loss(
                prediction, target, pred_std, mask=self.interior_mask_bool
            )
        )  # mean over unrolled times and batch

        log_dict = {"train_loss": batch_loss}
        self.log_dict(
            log_dict, prog_bar=True, on_step=True, on_epoch=True, sync_dist=True
        )
        return batch_loss

    def all_gather_cat(self, tensor_to_gather):
        """
        Gather tensors across all ranks, and concatenate across dim. 0
        (instead of stacking in new dim. 0)

        tensor_to_gather: (d1, d2, ...), distributed over K ranks

        returns: (K*d1, d2, ...)
        """
        return self.all_gather(tensor_to_gather).flatten(0, 1)

    # newer lightning versions requires batch_idx argument, even if unused
    # pylint: disable-next=unused-argument
    def validation_step(self, batch, batch_idx):
        """
        Run validation on single batch
        """
        prediction, target, pred_std = self.common_step(batch)

        time_step_loss = torch.mean(
            self.loss(
                prediction, target, pred_std, mask=self.interior_mask_bool
            ),
            dim=0,
        )  # (time_steps-1)
        mean_loss = torch.mean(time_step_loss)

        # Log loss per time step forward and mean
        val_log_dict = {
            f"val_loss_unroll{step}": time_step_loss[step - 1]
            for step in self.args.val_steps_to_log
        }
        val_log_dict["val_mean_loss"] = mean_loss
        self.log_dict(
            val_log_dict, on_step=False, on_epoch=True, sync_dist=True
        )

        # Store MSEs
        entry_mses = metrics.mse(
            prediction,
            target,
            pred_std,
            mask=self.interior_mask_bool,
            sum_vars=False,
        )  # (B, pred_steps, d_f)
        self.val_metrics["mse"].append(entry_mses)

    def on_validation_epoch_end(self):
        """
        Compute val metrics at the end of val epoch
        """
        # Create error maps for all test metrics
        self.aggregate_and_plot_metrics(self.val_metrics, prefix="val")

        # Clear lists with validation metrics values
        for metric_list in self.val_metrics.values():
            metric_list.clear()

    # pylint: disable-next=unused-argument
    def test_step(self, batch, batch_idx):
        """
        Run test on single batch
        """
        prediction, target, pred_std = self.common_step(batch)
        # prediction: (B, pred_steps, num_grid_nodes, d_f)
        # pred_std: (B, pred_steps, num_grid_nodes, d_f) or (d_f,)

        time_step_loss = torch.mean(
            self.loss(
                prediction, target, pred_std, mask=self.interior_mask_bool
            ),
            dim=0,
        )  # (time_steps-1,)
        mean_loss = torch.mean(time_step_loss)

        # Log loss per time step forward and mean
        test_log_dict = {
            f"test_loss_unroll{step}": time_step_loss[step - 1]
            for step in self.args.val_steps_to_log
        }
        test_log_dict["test_mean_loss"] = mean_loss

        self.log_dict(
            test_log_dict, on_step=False, on_epoch=True, sync_dist=True
        )

        # Compute all evaluation metrics for error maps
        # Note: explicitly list metrics here, as test_metrics can contain
        # additional ones, computed differently, but that should be aggregated
        # on_test_epoch_end
        for metric_name in ("mse", "mae"):
            metric_func = metrics.get_metric(metric_name)
            batch_metric_vals = metric_func(
                prediction,
                target,
                pred_std,
                mask=self.interior_mask_bool,
                sum_vars=False,
            )  # (B, pred_steps, d_f)
            self.test_metrics[metric_name].append(batch_metric_vals)

        if self.output_std:
            # Store output std. per variable, spatially averaged
            mean_pred_std = torch.mean(
                pred_std[..., self.interior_mask_bool, :], dim=-2
            )  # (B, pred_steps, d_f)
            self.test_metrics["output_std"].append(mean_pred_std)

        # Save per-sample spatial loss for specific times
        spatial_loss = self.loss(
            prediction, target, pred_std, average_grid=False
        )  # (B, pred_steps, num_grid_nodes)
        log_spatial_losses = spatial_loss[
            :, [step - 1 for step in self.args.val_steps_to_log]
        ]
        self.spatial_loss_maps.append(log_spatial_losses)
        # (B, N_log, num_grid_nodes)

        # Plot example predictions (on rank 0 only)
        if (
            self.trainer.is_global_zero
            and self.plotted_examples < self.n_example_pred
        ):
            # Need to plot more example predictions
            n_additional_examples = min(
                prediction.shape[0], self.n_example_pred - self.plotted_examples
            )

            self.plot_examples(
                batch, n_additional_examples, prediction=prediction
            )

    def plot_examples(self, batch, n_examples, prediction=None):
        """
        Plot the first n_examples forecasts from batch

        batch: batch with data to plot corresponding forecasts for
        n_examples: number of forecasts to plot
        prediction: (B, pred_steps, num_grid_nodes, d_f), existing prediction.
            Generate if None.
        """
        if prediction is None:
            prediction, target = self.common_step(batch)

        target = batch[1]

        # Rescale to original data scale
        prediction_rescaled = prediction * self.data_std + self.data_mean
        target_rescaled = target * self.data_std + self.data_mean

        # Iterate over the examples
        for pred_slice, target_slice in zip(
            prediction_rescaled[:n_examples], target_rescaled[:n_examples]
        ):
            # Each slice is (pred_steps, num_grid_nodes, d_f)
            self.plotted_examples += 1  # Increment already here

            var_vmin = (
                torch.minimum(
                    pred_slice.flatten(0, 1).min(dim=0)[0],
                    target_slice.flatten(0, 1).min(dim=0)[0],
                )
                .cpu()
                .numpy()
            )  # (d_f,)
            var_vmax = (
                torch.maximum(
                    pred_slice.flatten(0, 1).max(dim=0)[0],
                    target_slice.flatten(0, 1).max(dim=0)[0],
                )
                .cpu()
                .numpy()
            )  # (d_f,)
            var_vranges = list(zip(var_vmin, var_vmax))

            # Iterate over prediction horizon time steps
            for t_i, (pred_t, target_t) in enumerate(
                zip(pred_slice, target_slice), start=1
            ):
                # Create one figure per variable at this time step
                var_figs = [
                    vis.plot_prediction(
                        pred_t[:, var_i],
                        target_t[:, var_i],
                        self.interior_mask[:, 0],
                        self.config_loader,
                        title=f"{var_name} ({var_unit}), "
                        f"t={t_i} ({self.step_length * t_i} h)",
                        vrange=var_vrange,
                    )
                    for var_i, (var_name, var_unit, var_vrange) in enumerate(
                        zip(
                            self.config_loader.dataset.var_names,
                            self.config_loader.dataset.var_units,
                            var_vranges,
                        )
                    )
                ]

                example_i = self.plotted_examples
                wandb.log(
                    {
                        f"{var_name}_example_{example_i}": wandb.Image(fig)
                        for var_name, fig in zip(
                            self.config_loader.dataset.var_names, var_figs
                        )
                    }
                )
                plt.close(
                    "all"
                )  # Close all figs for this time step, saves memory

            # Save pred and target as .pt files
            torch.save(
                pred_slice.cpu(),
                os.path.join(
                    wandb.run.dir, f"example_pred_{self.plotted_examples}.pt"
                ),
            )
            torch.save(
                target_slice.cpu(),
                os.path.join(
                    wandb.run.dir, f"example_target_{self.plotted_examples}.pt"
                ),
            )

    def create_metric_log_dict(self, metric_tensor, prefix, metric_name):
        """
        Put together a dict with everything to log for one metric.
        Also saves plots as pdf and csv if using test prefix.

        metric_tensor: (pred_steps, d_f), metric values per time and variable
        prefix: string, prefix to use for logging
        metric_name: string, name of the metric

        Return:
        log_dict: dict with everything to log for given metric
        """
        log_dict = {}
        metric_fig = vis.plot_error_map(
            metric_tensor, self.config_loader, step_length=self.step_length
        )
        full_log_name = f"{prefix}_{metric_name}"
        log_dict[full_log_name] = wandb.Image(metric_fig)

        if prefix == "test":
            # Save pdf
            metric_fig.savefig(
                os.path.join(wandb.run.dir, f"{full_log_name}.pdf")
            )
            # Save errors also as csv
            np.savetxt(
                os.path.join(wandb.run.dir, f"{full_log_name}.csv"),
                metric_tensor.cpu().numpy(),
                delimiter=",",
            )

        # Check if metrics are watched, log exact values for specific vars
        if full_log_name in self.args.metrics_watch:
            for var_i, timesteps in self.args.var_leads_metrics_watch.items():
                var = self.config_loader.dataset.var_nums[var_i]
                log_dict.update(
                    {
                        f"{full_log_name}_{var}_step_{step}": metric_tensor[
                            step - 1, var_i
                        ]  # 1-indexed in data_config
                        for step in timesteps
                    }
                )

        return log_dict

    def aggregate_and_plot_metrics(self, metrics_dict, prefix):
        """
        Aggregate and create error map plots for all metrics in metrics_dict

        metrics_dict: dictionary with metric_names and list of tensors
            with step-evals.
        prefix: string, prefix to use for logging
        """
        log_dict = {}
        for metric_name, metric_val_list in metrics_dict.items():
            metric_tensor = self.all_gather_cat(
                torch.cat(metric_val_list, dim=0)
            )  # (N_eval, pred_steps, d_f)

            if self.trainer.is_global_zero:
                metric_tensor_averaged = torch.mean(metric_tensor, dim=0)
                # (pred_steps, d_f)

                # Take square root after all averaging to change MSE to RMSE
                if "mse" in metric_name:
                    metric_tensor_averaged = torch.sqrt(metric_tensor_averaged)
                    metric_name = metric_name.replace("mse", "rmse")

                # Note: we here assume rescaling for all metrics is linear
                metric_rescaled = metric_tensor_averaged * self.data_std
                # (pred_steps, d_f)
                log_dict.update(
                    self.create_metric_log_dict(
                        metric_rescaled, prefix, metric_name
                    )
                )

        if self.trainer.is_global_zero and not self.trainer.sanity_checking:
            wandb.log(log_dict)  # Log all
            plt.close("all")  # Close all figs

    def on_test_epoch_end(self):
        """
        Compute test metrics and make plots at the end of test epoch.
        Will gather stored tensors and perform plotting and logging on rank 0.
        """
        # Create error maps for all test metrics
        self.aggregate_and_plot_metrics(self.test_metrics, prefix="test")

        # Plot spatial loss maps
        spatial_loss_tensor = self.all_gather_cat(
            torch.cat(self.spatial_loss_maps, dim=0)
        )  # (N_test, N_log, num_grid_nodes)
        if self.trainer.is_global_zero:
            mean_spatial_loss = torch.mean(
                spatial_loss_tensor, dim=0
            )  # (N_log, num_grid_nodes)

            loss_map_figs = [
                vis.plot_spatial_error(
                    loss_map,
                    self.interior_mask[:, 0],
                    self.config_loader,
                    title=f"Test loss, t={t_i} ({self.step_length * t_i} h)",
                )
                for t_i, loss_map in zip(
                    self.args.val_steps_to_log, mean_spatial_loss
                )
            ]

            # log all to same wandb key, sequentially
            for fig in loss_map_figs:
                wandb.log({"test_loss": wandb.Image(fig)})

            # also make without title and save as pdf
            pdf_loss_map_figs = [
                vis.plot_spatial_error(
                    loss_map, self.interior_mask[:, 0], self.config_loader
                )
                for loss_map in mean_spatial_loss
            ]
            pdf_loss_maps_dir = os.path.join(wandb.run.dir, "spatial_loss_maps")
            os.makedirs(pdf_loss_maps_dir, exist_ok=True)
            for t_i, fig in zip(self.args.val_steps_to_log, pdf_loss_map_figs):
                fig.savefig(os.path.join(pdf_loss_maps_dir, f"loss_t{t_i}.pdf"))
            # save mean spatial loss as .pt file also
            torch.save(
                mean_spatial_loss.cpu(),
                os.path.join(wandb.run.dir, "mean_spatial_loss.pt"),
            )

        self.spatial_loss_maps.clear()

    def on_load_checkpoint(self, checkpoint):
        """
        Perform any changes to state dict before loading checkpoint
        """
        loaded_state_dict = checkpoint["state_dict"]

        # Fix for loading older models after IneractionNet refactoring, where
        # the grid MLP was moved outside the encoder InteractionNet class
        if "g2m_gnn.grid_mlp.0.weight" in loaded_state_dict:
            replace_keys = list(
                filter(
                    lambda key: key.startswith("g2m_gnn.grid_mlp"),
                    loaded_state_dict.keys(),
                )
            )
            for old_key in replace_keys:
                new_key = old_key.replace(
                    "g2m_gnn.grid_mlp", "encoding_grid_mlp"
                )
                loaded_state_dict[new_key] = loaded_state_dict[old_key]
                del loaded_state_dict[old_key]<|MERGE_RESOLUTION|>--- conflicted
+++ resolved
@@ -9,11 +9,7 @@
 import wandb
 
 # First-party
-<<<<<<< HEAD
-from .. import constants, metrics, utils, vis
-=======
-from neural_lam import config, metrics, utils, vis
->>>>>>> 5b71be3c
+from .. import config, metrics, utils, vis
 
 
 class ARModel(pl.LightningModule):
