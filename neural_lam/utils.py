--- conflicted
+++ resolved
@@ -7,12 +7,6 @@
 from torch import nn
 from tueplots import bundles, figsizes
 
-<<<<<<< HEAD
-# First-party
-from neural_lam import constants
-
-=======
->>>>>>> e0ffc5bd
 
 class BufferList(nn.Module):
     """
