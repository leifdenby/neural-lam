# Standard library
import os
from argparse import ArgumentParser

# Third-party
import matplotlib
import matplotlib.pyplot as plt
import networkx
import numpy as np
import scipy.spatial
import torch
import torch_geometric as pyg
from torch_geometric.utils.convert import from_networkx

# First-party
from neural_lam import config


def plot_graph(graph, title=None):
    fig, axis = plt.subplots(figsize=(8, 8), dpi=200)  # W,H
    edge_index = graph.edge_index
    pos = graph.pos

    # Fix for re-indexed edge indices only containing mesh nodes at
    # higher levels in hierarchy
    edge_index = edge_index - edge_index.min()

    if pyg.utils.is_undirected(edge_index):
        # Keep only 1 direction of edge_index
        edge_index = edge_index[:, edge_index[0] < edge_index[1]]  # (2, M/2)
    # TODO: indicate direction of directed edges

    # Move all to cpu and numpy, compute (in)-degrees
    degrees = (
        pyg.utils.degree(edge_index[1], num_nodes=pos.shape[0]).cpu().numpy()
    )
    edge_index = edge_index.cpu().numpy()
    pos = pos.cpu().numpy()

    # Plot edges
    from_pos = pos[edge_index[0]]  # (M/2, 2)
    to_pos = pos[edge_index[1]]  # (M/2, 2)
    edge_lines = np.stack((from_pos, to_pos), axis=1)
    axis.add_collection(
        matplotlib.collections.LineCollection(
            edge_lines, lw=0.4, colors="black", zorder=1
        )
    )

    # Plot nodes
    node_scatter = axis.scatter(
        pos[:, 0],
        pos[:, 1],
        c=degrees,
        s=3,
        marker="o",
        zorder=2,
        cmap="viridis",
        clim=None,
    )

    plt.colorbar(node_scatter, aspect=50)

    if title is not None:
        axis.set_title(title)

    return fig, axis


def sort_nodes_internally(nx_graph):
    # For some reason the networkx .nodes() return list can not be sorted,
    # but this is the ordering used by pyg when converting.
    # This function fixes this.
    H = networkx.DiGraph()
    H.add_nodes_from(sorted(nx_graph.nodes(data=True)))
    H.add_edges_from(nx_graph.edges(data=True))
    return H


def save_edges(graph, name, base_path):
    torch.save(
        graph.edge_index, os.path.join(base_path, f"{name}_edge_index.pt")
    )
    edge_features = torch.cat((graph.len.unsqueeze(1), graph.vdiff), dim=1).to(
        torch.float32
    )  # Save as float32
    torch.save(edge_features, os.path.join(base_path, f"{name}_features.pt"))


def save_edges_list(graphs, name, base_path):
    torch.save(
        [graph.edge_index for graph in graphs],
        os.path.join(base_path, f"{name}_edge_index.pt"),
    )
    edge_features = [
        torch.cat((graph.len.unsqueeze(1), graph.vdiff), dim=1).to(
            torch.float32
        )
        for graph in graphs
    ]  # Save as float32
    torch.save(edge_features, os.path.join(base_path, f"{name}_features.pt"))


def from_networkx_with_start_index(nx_graph, start_index):
    pyg_graph = from_networkx(nx_graph)
    pyg_graph.edge_index += start_index
    return pyg_graph


def mk_2d_graph(xy, nx, ny):
    xm, xM = np.amin(xy[0][0, :]), np.amax(xy[0][0, :])
    ym, yM = np.amin(xy[1][:, 0]), np.amax(xy[1][:, 0])

    # avoid nodes on border
    dx = (xM - xm) / nx
    dy = (yM - ym) / ny
    lx = np.linspace(xm + dx / 2, xM - dx / 2, nx)
    ly = np.linspace(ym + dy / 2, yM - dy / 2, ny)

    mg = np.meshgrid(lx, ly)
    g = networkx.grid_2d_graph(len(ly), len(lx))

    for node in g.nodes:
        g.nodes[node]["pos"] = np.array([mg[0][node], mg[1][node]])

    # add diagonal edges
    g.add_edges_from(
        [
            ((x, y), (x + 1, y + 1))
            for x in range(nx - 1)
            for y in range(ny - 1)
        ]
        + [
            ((x + 1, y), (x, y + 1))
            for x in range(nx - 1)
            for y in range(ny - 1)
        ]
    )

    # turn into directed graph
    dg = networkx.DiGraph(g)
    for u, v in g.edges():
        d = np.sqrt(np.sum((g.nodes[u]["pos"] - g.nodes[v]["pos"]) ** 2))
        dg.edges[u, v]["len"] = d
        dg.edges[u, v]["vdiff"] = g.nodes[u]["pos"] - g.nodes[v]["pos"]
        dg.add_edge(v, u)
        dg.edges[v, u]["len"] = d
        dg.edges[v, u]["vdiff"] = g.nodes[v]["pos"] - g.nodes[u]["pos"]

    return dg


def prepend_node_index(graph, new_index):
    # Relabel node indices in graph, insert (graph_level, i, j)
    ijk = [tuple((new_index,) + x) for x in graph.nodes]
    to_mapping = dict(zip(graph.nodes, ijk))
    return networkx.relabel_nodes(graph, to_mapping, copy=True)


def main():
    parser = ArgumentParser(description="Graph generation arguments")
    parser.add_argument(
        "--data_config",
        type=str,
        default="neural_lam/data_config.yaml",
        help="Path to data config file (default: neural_lam/data_config.yaml)",
    )
    parser.add_argument(
        "--graph",
        type=str,
        default="multiscale",
        help="Name to save graph as (default: multiscale)",
    )
    parser.add_argument(
        "--plot",
        type=int,
        default=0,
        help="If graphs should be plotted during generation "
        "(default: 0 (false))",
    )
    parser.add_argument(
        "--levels",
        type=int,
        help="Limit multi-scale mesh to given number of levels, "
        "from bottom up (default: None (no limit))",
    )
    parser.add_argument(
        "--hierarchical",
        type=int,
        default=0,
        help="Generate hierarchical mesh graph (default: 0, no)",
    )
    args = parser.parse_args()

    # Load grid positions
<<<<<<< HEAD
=======
    config_loader = config.Config.from_file(args.data_config)
    static_dir_path = os.path.join("data", config_loader.dataset.name, "static")
>>>>>>> 9d558d1f
    graph_dir_path = os.path.join("graphs", args.graph)
    os.makedirs(graph_dir_path, exist_ok=True)

    config_loader = config.Config(args.data_config)
    xy = config_loader.get_nwp_xy()
    grid_xy = torch.tensor(xy)
    pos_max = torch.max(torch.abs(grid_xy))

    #
    # Mesh
    #

    # graph geometry
    nx = 3  # number of children = nx**2
    nlev = int(np.log(max(xy.shape)) / np.log(nx))
    nleaf = nx**nlev  # leaves at the bottom = nleaf**2

    mesh_levels = nlev - 1
    if args.levels:
        # Limit the levels in mesh graph
        mesh_levels = min(mesh_levels, args.levels)

    print(f"nlev: {nlev}, nleaf: {nleaf}, mesh_levels: {mesh_levels}")

    # multi resolution tree levels
    G = []
    for lev in range(1, mesh_levels + 1):
        n = int(nleaf / (nx**lev))
        g = mk_2d_graph(xy, n, n)
        if args.plot:
            plot_graph(from_networkx(g), title=f"Mesh graph, level {lev}")
            plt.show()

        G.append(g)

    if args.hierarchical:
        # Relabel nodes of each level with level index first
        G = [
            prepend_node_index(graph, level_i)
            for level_i, graph in enumerate(G)
        ]

        num_nodes_level = np.array([len(g_level.nodes) for g_level in G])
        # First node index in each level in the hierarchical graph
        first_index_level = np.concatenate(
            (np.zeros(1, dtype=int), np.cumsum(num_nodes_level[:-1]))
        )

        # Create inter-level mesh edges
        up_graphs = []
        down_graphs = []
        for from_level, to_level, G_from, G_to, start_index in zip(
            range(1, mesh_levels),
            range(0, mesh_levels - 1),
            G[1:],
            G[:-1],
            first_index_level[: mesh_levels - 1],
        ):
            # start out from graph at from level
            G_down = G_from.copy()
            G_down.clear_edges()
            G_down = networkx.DiGraph(G_down)

            # Add nodes of to level
            G_down.add_nodes_from(G_to.nodes(data=True))

            # build kd tree for mesh point pos
            # order in vm should be same as in vm_xy
            v_to_list = list(G_to.nodes)
            v_from_list = list(G_from.nodes)
            v_from_xy = np.array([xy for _, xy in G_from.nodes.data("pos")])
            kdt_m = scipy.spatial.KDTree(v_from_xy)

            # add edges from mesh to grid
            for v in v_to_list:
                # find 1(?) nearest neighbours (index to vm_xy)
                neigh_idx = kdt_m.query(G_down.nodes[v]["pos"], 1)[1]
                u = v_from_list[neigh_idx]

                # add edge from mesh to grid
                G_down.add_edge(u, v)
                d = np.sqrt(
                    np.sum(
                        (G_down.nodes[u]["pos"] - G_down.nodes[v]["pos"]) ** 2
                    )
                )
                G_down.edges[u, v]["len"] = d
                G_down.edges[u, v]["vdiff"] = (
                    G_down.nodes[u]["pos"] - G_down.nodes[v]["pos"]
                )

            # relabel nodes to integers (sorted)
            G_down_int = networkx.convert_node_labels_to_integers(
                G_down, first_label=start_index, ordering="sorted"
            )  # Issue with sorting here
            G_down_int = sort_nodes_internally(G_down_int)
            pyg_down = from_networkx_with_start_index(G_down_int, start_index)

            # Create up graph, invert downwards edges
            up_edges = torch.stack(
                (pyg_down.edge_index[1], pyg_down.edge_index[0]), dim=0
            )
            pyg_up = pyg_down.clone()
            pyg_up.edge_index = up_edges

            up_graphs.append(pyg_up)
            down_graphs.append(pyg_down)

            if args.plot:
                plot_graph(
                    pyg_down, title=f"Down graph, {from_level} -> {to_level}"
                )
                plt.show()

                plot_graph(
                    pyg_down, title=f"Up graph, {to_level} -> {from_level}"
                )
                plt.show()

        # Save up and down edges
        save_edges_list(up_graphs, "mesh_up", graph_dir_path)
        save_edges_list(down_graphs, "mesh_down", graph_dir_path)

        # Extract intra-level edges for m2m
        m2m_graphs = [
            from_networkx_with_start_index(
                networkx.convert_node_labels_to_integers(
                    level_graph, first_label=start_index, ordering="sorted"
                ),
                start_index,
            )
            for level_graph, start_index in zip(G, first_index_level)
        ]

        mesh_pos = [graph.pos.to(torch.float32) for graph in m2m_graphs]

        # For use in g2m and m2g
        G_bottom_mesh = G[0]

        joint_mesh_graph = networkx.union_all([graph for graph in G])
        all_mesh_nodes = joint_mesh_graph.nodes(data=True)

    else:
        # combine all levels to one graph
        G_tot = G[0]
        for lev in range(1, len(G)):
            nodes = list(G[lev - 1].nodes)
            n = int(np.sqrt(len(nodes)))
            ij = (
                np.array(nodes)
                .reshape((n, n, 2))[1::nx, 1::nx, :]
                .reshape(int(n / nx) ** 2, 2)
            )
            ij = [tuple(x) for x in ij]
            G[lev] = networkx.relabel_nodes(
                G[lev], dict(zip(G[lev].nodes, ij))
            )
            G_tot = networkx.compose(G_tot, G[lev])

        # Relabel mesh nodes to start with 0
        G_tot = prepend_node_index(G_tot, 0)

        # relabel nodes to integers (sorted)
        G_int = networkx.convert_node_labels_to_integers(
            G_tot, first_label=0, ordering="sorted"
        )

        # Graph to use in g2m and m2g
        G_bottom_mesh = G_tot
        all_mesh_nodes = G_tot.nodes(data=True)

        # export the nx graph to PyTorch geometric
        pyg_m2m = from_networkx(G_int)
        m2m_graphs = [pyg_m2m]
        mesh_pos = [pyg_m2m.pos.to(torch.float32)]

        if args.plot:
            plot_graph(pyg_m2m, title="Mesh-to-mesh")
            plt.show()

    # Save m2m edges
    save_edges_list(m2m_graphs, "m2m", graph_dir_path)

    # Divide mesh node pos by max coordinate of grid cell
    mesh_pos = [pos / pos_max for pos in mesh_pos]

    # Save mesh positions
    torch.save(
        mesh_pos, os.path.join(graph_dir_path, "mesh_features.pt")
    )  # mesh pos, in float32

    #
    # Grid2Mesh
    #

    # radius within which grid nodes are associated with a mesh node
    # (in terms of mesh distance)
    DM_SCALE = 0.67

    # mesh nodes on lowest level
    vm = G_bottom_mesh.nodes
    vm_xy = np.array([xy for _, xy in vm.data("pos")])
    # distance between mesh nodes
    dm = np.sqrt(
        np.sum((vm.data("pos")[(0, 1, 0)] - vm.data("pos")[(0, 0, 0)]) ** 2)
    )

    # grid nodes
    Ny, Nx = xy.shape[1:]

    G_grid = networkx.grid_2d_graph(Ny, Nx)
    G_grid.clear_edges()

    # vg features (only pos introduced here)
    for node in G_grid.nodes:
        # pos is in feature but here explicit for convenience
        G_grid.nodes[node]["pos"] = np.array([xy[0][node], xy[1][node]])

    # add 1000 to node key to separate grid nodes (1000,i,j) from mesh nodes
    # (i,j) and impose sorting order such that vm are the first nodes
    G_grid = prepend_node_index(G_grid, 1000)

    # build kd tree for grid point pos
    # order in vg_list should be same as in vg_xy
    vg_list = list(G_grid.nodes)
    vg_xy = np.array([[xy[0][node[1:]], xy[1][node[1:]]] for node in vg_list])
    kdt_g = scipy.spatial.KDTree(vg_xy)

    # now add (all) mesh nodes, include features (pos)
    G_grid.add_nodes_from(all_mesh_nodes)

    # Re-create graph with sorted node indices
    # Need to do sorting of nodes this way for indices to map correctly to pyg
    G_g2m = networkx.Graph()
    G_g2m.add_nodes_from(sorted(G_grid.nodes(data=True)))

    # turn into directed graph
    G_g2m = networkx.DiGraph(G_g2m)

    # add edges
    for v in vm:
        # find neighbours (index to vg_xy)
        neigh_idxs = kdt_g.query_ball_point(vm[v]["pos"], dm * DM_SCALE)
        for i in neigh_idxs:
            u = vg_list[i]
            # add edge from grid to mesh
            G_g2m.add_edge(u, v)
            d = np.sqrt(
                np.sum((G_g2m.nodes[u]["pos"] - G_g2m.nodes[v]["pos"]) ** 2)
            )
            G_g2m.edges[u, v]["len"] = d
            G_g2m.edges[u, v]["vdiff"] = (
                G_g2m.nodes[u]["pos"] - G_g2m.nodes[v]["pos"]
            )

    pyg_g2m = from_networkx(G_g2m)

    if args.plot:
        plot_graph(pyg_g2m, title="Grid-to-mesh")
        plt.show()

    #
    # Mesh2Grid
    #

    # start out from Grid2Mesh and then replace edges
    G_m2g = G_g2m.copy()
    G_m2g.clear_edges()

    # build kd tree for mesh point pos
    # order in vm should be same as in vm_xy
    vm_list = list(vm)
    kdt_m = scipy.spatial.KDTree(vm_xy)

    # add edges from mesh to grid
    for v in vg_list:
        # find 4 nearest neighbours (index to vm_xy)
        neigh_idxs = kdt_m.query(G_m2g.nodes[v]["pos"], 4)[1]
        for i in neigh_idxs:
            u = vm_list[i]
            # add edge from mesh to grid
            G_m2g.add_edge(u, v)
            d = np.sqrt(
                np.sum((G_m2g.nodes[u]["pos"] - G_m2g.nodes[v]["pos"]) ** 2)
            )
            G_m2g.edges[u, v]["len"] = d
            G_m2g.edges[u, v]["vdiff"] = (
                G_m2g.nodes[u]["pos"] - G_m2g.nodes[v]["pos"]
            )

    # relabel nodes to integers (sorted)
    G_m2g_int = networkx.convert_node_labels_to_integers(
        G_m2g, first_label=0, ordering="sorted"
    )
    pyg_m2g = from_networkx(G_m2g_int)

    if args.plot:
        plot_graph(pyg_m2g, title="Mesh-to-grid")
        plt.show()

    # Save g2m and m2g everything
    # g2m
    save_edges(pyg_g2m, "g2m", graph_dir_path)
    # m2g
    save_edges(pyg_m2g, "m2g", graph_dir_path)


if __name__ == "__main__":
    main()<|MERGE_RESOLUTION|>--- conflicted
+++ resolved
@@ -161,6 +161,7 @@
     parser = ArgumentParser(description="Graph generation arguments")
     parser.add_argument(
         "--data_config",
+        "--data_config",
         type=str,
         default="neural_lam/data_config.yaml",
         help="Path to data config file (default: neural_lam/data_config.yaml)",
@@ -193,11 +194,7 @@
     args = parser.parse_args()
 
     # Load grid positions
-<<<<<<< HEAD
-=======
     config_loader = config.Config.from_file(args.data_config)
-    static_dir_path = os.path.join("data", config_loader.dataset.name, "static")
->>>>>>> 9d558d1f
     graph_dir_path = os.path.join("graphs", args.graph)
     os.makedirs(graph_dir_path, exist_ok=True)
 
