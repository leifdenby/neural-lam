# Standard library
import os
from argparse import ArgumentParser

# Third-party
import matplotlib
import matplotlib.pyplot as plt
import networkx
import numpy as np
import scipy.spatial
import torch
import torch_geometric as pyg
from torch_geometric.utils.convert import from_networkx

# First-party
from neural_lam import config


def plot_graph(graph, title=None):
    fig, axis = plt.subplots(figsize=(8, 8), dpi=200)  # W,H
    edge_index = graph.edge_index
    pos = graph.pos

    # Fix for re-indexed edge indices only containing mesh nodes at
    # higher levels in hierarchy
    edge_index = edge_index - edge_index.min()

    if pyg.utils.is_undirected(edge_index):
        # Keep only 1 direction of edge_index
        edge_index = edge_index[:, edge_index[0] < edge_index[1]]  # (2, M/2)
    # TODO: indicate direction of directed edges

    # Move all to cpu and numpy, compute (in)-degrees
    degrees = (
        pyg.utils.degree(edge_index[1], num_nodes=pos.shape[0]).cpu().numpy()
    )
    edge_index = edge_index.cpu().numpy()
    pos = pos.cpu().numpy()

    # Plot edges
    from_pos = pos[edge_index[0]]  # (M/2, 2)
    to_pos = pos[edge_index[1]]  # (M/2, 2)
    edge_lines = np.stack((from_pos, to_pos), axis=1)
    axis.add_collection(
        matplotlib.collections.LineCollection(
            edge_lines, lw=0.4, colors="black", zorder=1
        )
    )

    # Plot nodes
    node_scatter = axis.scatter(
        pos[:, 0],
        pos[:, 1],
        c=degrees,
        s=3,
        marker="o",
        zorder=2,
        cmap="viridis",
        clim=None,
    )

    plt.colorbar(node_scatter, aspect=50)

    if title is not None:
        axis.set_title(title)

    return fig, axis


def sort_nodes_internally(nx_graph):
    # For some reason the networkx .nodes() return list can not be sorted,
    # but this is the ordering used by pyg when converting. This function fixes this
    H = networkx.DiGraph()
    H.add_nodes_from(sorted(nx_graph.nodes(data=True)))
    H.add_edges_from(nx_graph.edges(data=True))
    return H


def save_edges(graph, name, base_path):
    torch.save(
        graph.edge_index, os.path.join(base_path, f"{name}_edge_index.pt")
    )
    edge_features = torch.cat((graph.len.unsqueeze(1), graph.vdiff), dim=1).to(
        torch.float32
    )  # Save as float32
    torch.save(edge_features, os.path.join(base_path, f"{name}_features.pt"))


def save_edges_list(graphs, name, base_path):
    torch.save(
        [graph.edge_index for graph in graphs],
        os.path.join(base_path, f"{name}_edge_index.pt"),
    )
    edge_features = [
        torch.cat((graph.len.unsqueeze(1), graph.vdiff), dim=1).to(
            torch.float32
        )
        for graph in graphs
    ]  # Save as float32
    torch.save(edge_features, os.path.join(base_path, f"{name}_features.pt"))


def from_networkx_with_start_index(nx_graph, start_index):
    pyg_graph = from_networkx(nx_graph)
    pyg_graph.edge_index += start_index
    return pyg_graph


def mk_2d_graph(xy, nx, ny):
    xm, xM = np.amin(xy[0][0, :]), np.amax(xy[0][0, :])
    ym, yM = np.amin(xy[1][:, 0]), np.amax(xy[1][:, 0])

    # avoid nodes on border
    dx = (xM - xm) / nx
    dy = (yM - ym) / ny
    lx = np.linspace(xm + dx / 2, xM - dx / 2, nx)
    ly = np.linspace(ym + dy / 2, yM - dy / 2, ny)

    mg = np.meshgrid(lx, ly)
    g = networkx.grid_2d_graph(len(ly), len(lx))

    for node in g.nodes:
        g.nodes[node]["pos"] = np.array([mg[0][node], mg[1][node]])

    # add diagonal edges
    g.add_edges_from(
        [((x, y), (x + 1, y + 1)) for x in range(nx - 1) for y in range(ny - 1)]
        + [
            ((x + 1, y), (x, y + 1))
            for x in range(nx - 1)
            for y in range(ny - 1)
        ]
    )

    # turn into directed graph
    dg = networkx.DiGraph(g)
    for (u, v) in g.edges():
        d = np.sqrt(np.sum((g.nodes[u]["pos"] - g.nodes[v]["pos"]) ** 2))
        dg.edges[u, v]["len"] = d
        dg.edges[u, v]["vdiff"] = g.nodes[u]["pos"] - g.nodes[v]["pos"]
        dg.add_edge(v, u)
        dg.edges[v, u]["len"] = d
        dg.edges[v, u]["vdiff"] = g.nodes[v]["pos"] - g.nodes[u]["pos"]

    return dg


def prepend_node_index(graph, new_index):
    # Relabel node indices in graph, insert (graph_level, i, j)
    ijk = [tuple((new_index,) + x) for x in graph.nodes]
    to_mapping = dict(zip(graph.nodes, ijk))
    return networkx.relabel_nodes(graph, to_mapping, copy=True)


<<<<<<< HEAD
def main():
    parser = ArgumentParser(description="Graph genreation arguments")
=======
def main(input_args=None):
    parser = ArgumentParser(description="Graph generation arguments")
>>>>>>> e0ffc5bd
    parser.add_argument(
        "--data_config",
        type=str,
<<<<<<< HEAD
        default="meps_example",
        help="Dataset to load grid point coordinates from (default: meps_example)",
=======
        default="neural_lam/data_config.yaml",
        help="Path to data config file (default: neural_lam/data_config.yaml)",
>>>>>>> e0ffc5bd
    )
    parser.add_argument(
        "--graph",
        type=str,
        default="multiscale",
        help="Name to save graph as (default: multiscale)",
    )
    parser.add_argument(
        "--plot",
        type=int,
        default=0,
        help="If graphs should be plotted during generation (default: 0 (false))",
    )
    parser.add_argument(
        "--levels",
        type=int,
        help="Limit multi-scale mesh to given number of levels, "
        "from bottom up (default: None (no limit))",
    )
    parser.add_argument(
        "--hierarchical",
        type=int,
        default=0,
        help="Generate hierarchical mesh graph (default: 0, no)",
    )
    args = parser.parse_args(input_args)

    # Load grid positions
    data_config = config.Config.from_file(args.data_config)
    graph_dir_path = os.path.join("graphs", args.graph)
    os.makedirs(graph_dir_path, exist_ok=True)

    xy = data_config.get_xy("static")  # (2, N_y, N_x)
    grid_xy = torch.tensor(xy)
    pos_max = torch.max(torch.abs(grid_xy))

    #
    # Mesh
    #

    # graph geometry
    nx = 3  # number of children = nx**2
    nlev = int(np.log(max(xy.shape)) / np.log(nx))
    nleaf = nx**nlev  # leaves at the bottom = nleaf**2

    mesh_levels = nlev - 1
    if args.levels:
        # Limit the levels in mesh graph
        mesh_levels = min(mesh_levels, args.levels)

    print(f"nlev: {nlev}, nleaf: {nleaf}, mesh_levels: {mesh_levels}")

    # multi resolution tree levels
    G = []
    for lev in range(1, mesh_levels + 1):
        n = int(nleaf / (nx**lev))
        g = mk_2d_graph(xy, n, n)
        if args.plot:
            plot_graph(from_networkx(g), title=f"Mesh graph, level {lev}")
            plt.show()

        G.append(g)

    if args.hierarchical:
        # Relabel nodes of each level with level index first
        G = [
            prepend_node_index(graph, level_i)
            for level_i, graph in enumerate(G)
        ]

        num_nodes_level = np.array([len(g_level.nodes) for g_level in G])
        # First node index in each level in the hierarcical graph
        first_index_level = np.concatenate(
            (np.zeros(1, dtype=int), np.cumsum(num_nodes_level[:-1]))
        )

        # Create inter-level mesh edges
        up_graphs = []
        down_graphs = []
        for from_level, to_level, G_from, G_to, start_index in zip(
            range(1, mesh_levels),
            range(0, mesh_levels - 1),
            G[1:],
            G[:-1],
            first_index_level[: mesh_levels - 1],
        ):

            # start out from graph at from level
            G_down = G_from.copy()
            G_down.clear_edges()
            G_down = networkx.DiGraph(G_down)

            # Add nodes of to level
            G_down.add_nodes_from(G_to.nodes(data=True))

            # build kd tree for mesh point pos
            # order in vm should be same as in vm_xy
            v_to_list = list(G_to.nodes)
            v_from_list = list(G_from.nodes)
            v_from_xy = np.array([xy for _, xy in G_from.nodes.data("pos")])
            kdt_m = scipy.spatial.KDTree(v_from_xy)

            # add edges from mesh to grid
            for v in v_to_list:
                # find 1(?) nearest neighbours (index to vm_xy)
                neigh_idx = kdt_m.query(G_down.nodes[v]["pos"], 1)[1]
                u = v_from_list[neigh_idx]

                # add edge from mesh to grid
                G_down.add_edge(u, v)
                d = np.sqrt(
                    np.sum(
                        (G_down.nodes[u]["pos"] - G_down.nodes[v]["pos"]) ** 2
                    )
                )
                G_down.edges[u, v]["len"] = d
                G_down.edges[u, v]["vdiff"] = (
                    G_down.nodes[u]["pos"] - G_down.nodes[v]["pos"]
                )

            # relabel nodes to integers (sorted)
            G_down_int = networkx.convert_node_labels_to_integers(
                G_down, first_label=start_index, ordering="sorted"
            )  # Issue with sorting here
            G_down_int = sort_nodes_internally(G_down_int)
            pyg_down = from_networkx_with_start_index(G_down_int, start_index)

            # Create up graph, invert downwards edges
            up_edges = torch.stack(
                (pyg_down.edge_index[1], pyg_down.edge_index[0]), dim=0
            )
            pyg_up = pyg_down.clone()
            pyg_up.edge_index = up_edges

            up_graphs.append(pyg_up)
            down_graphs.append(pyg_down)

            if args.plot:
                plot_graph(
                    pyg_down, title=f"Down graph, {from_level} -> {to_level}"
                )
                plt.show()

                plot_graph(
                    pyg_down, title=f"Up graph, {to_level} -> {from_level}"
                )
                plt.show()

        # Save up and down edges
        save_edges_list(up_graphs, "mesh_up", graph_dir_path)
        save_edges_list(down_graphs, "mesh_down", graph_dir_path)

        # Extract intra-level edges for m2m
        m2m_graphs = [
            from_networkx_with_start_index(
                networkx.convert_node_labels_to_integers(
                    level_graph, first_label=start_index, ordering="sorted"
                ),
                start_index,
            )
            for level_graph, start_index in zip(G, first_index_level)
        ]

        mesh_pos = [graph.pos.to(torch.float32) for graph in m2m_graphs]

        # For use in g2m and m2g
        G_bottom_mesh = G[0]

        joint_mesh_graph = networkx.union_all([graph for graph in G])
        all_mesh_nodes = joint_mesh_graph.nodes(data=True)

    else:
        # combine all levels to one graph
        G_tot = G[0]
        for lev in range(1, len(G)):
            nodes = list(G[lev - 1].nodes)
            n = int(np.sqrt(len(nodes)))
            ij = (
                np.array(nodes)
                .reshape((n, n, 2))[1::nx, 1::nx, :]
                .reshape(int(n / nx) ** 2, 2)
            )
            ij = [tuple(x) for x in ij]
            G[lev] = networkx.relabel_nodes(G[lev], dict(zip(G[lev].nodes, ij)))
            G_tot = networkx.compose(G_tot, G[lev])

        # Relabel mesh nodes to start with 0
        G_tot = prepend_node_index(G_tot, 0)

        # relabel nodes to integers (sorted)
        G_int = networkx.convert_node_labels_to_integers(
            G_tot, first_label=0, ordering="sorted"
        )

        # Graph to use in g2m and m2g
        G_bottom_mesh = G_tot
        all_mesh_nodes = G_tot.nodes(data=True)

        # export the nx graph to PyTorch geometric
        pyg_m2m = from_networkx(G_int)
        m2m_graphs = [pyg_m2m]
        mesh_pos = [pyg_m2m.pos.to(torch.float32)]

        if args.plot:
            plot_graph(pyg_m2m, title="Mesh-to-mesh")
            plt.show()

    # Save m2m edges
    save_edges_list(m2m_graphs, "m2m", graph_dir_path)

    # Divide mesh node pos by max coordinate of grid cell
    mesh_pos = [pos / pos_max for pos in mesh_pos]

    # Save mesh positions
    torch.save(
        mesh_pos, os.path.join(graph_dir_path, "mesh_features.pt")
    )  # mesh pos, in float32

    #
    # Grid2Mesh
    #

    # radius within which grid nodes are associated with a mesh node
    # (in terms of mesh distance)
    DM_SCALE = 0.67

    # mesh nodes on lowest level
    vm = G_bottom_mesh.nodes
    vm_xy = np.array([xy for _, xy in vm.data("pos")])
    # distance between mesh nodes
    dm = np.sqrt(
        np.sum((vm.data("pos")[(0, 1, 0)] - vm.data("pos")[(0, 0, 0)]) ** 2)
    )

    # grid nodes
    Ny, Nx = xy.shape[1:]

    G_grid = networkx.grid_2d_graph(Ny, Nx)
    G_grid.clear_edges()

    # vg features (only pos introduced here)
    for node in G_grid.nodes:
        # pos is in feature but here explicit for convenience
        G_grid.nodes[node]["pos"] = np.array([xy[0][node], xy[1][node]])

    # add 1000 to node key to separate grid nodes (1000,i,j) from mesh nodes (i,j)
    # and impose sorting order such that vm are the first nodes
    G_grid = prepend_node_index(G_grid, 1000)

    # build kd tree for grid point pos
    # order in vg_list should be same as in vg_xy
    vg_list = list(G_grid.nodes)
    vg_xy = np.array([[xy[0][node[1:]], xy[1][node[1:]]] for node in vg_list])
    kdt_g = scipy.spatial.KDTree(vg_xy)

    # now add (all) mesh nodes, include features (pos)
    G_grid.add_nodes_from(all_mesh_nodes)

    # Re-create graph with sorted node indices
    # Need to do sorting of nodes this way for indices to map correctly to pyg
    G_g2m = networkx.Graph()
    G_g2m.add_nodes_from(sorted(G_grid.nodes(data=True)))

    # turn into directed graph
    G_g2m = networkx.DiGraph(G_g2m)

    # add edges
    for v in vm:
        # find neighbours (index to vg_xy)
        neigh_idxs = kdt_g.query_ball_point(vm[v]["pos"], dm * DM_SCALE)
        for i in neigh_idxs:
            u = vg_list[i]
            # add edge from grid to mesh
            G_g2m.add_edge(u, v)
            d = np.sqrt(
                np.sum((G_g2m.nodes[u]["pos"] - G_g2m.nodes[v]["pos"]) ** 2)
            )
            G_g2m.edges[u, v]["len"] = d
            G_g2m.edges[u, v]["vdiff"] = (
                G_g2m.nodes[u]["pos"] - G_g2m.nodes[v]["pos"]
            )

    pyg_g2m = from_networkx(G_g2m)

    if args.plot:
        plot_graph(pyg_g2m, title="Grid-to-mesh")
        plt.show()

    #
    # Mesh2Grid
    #

    # start out from Grid2Mesh and then replace edges
    G_m2g = G_g2m.copy()
    G_m2g.clear_edges()

    # build kd tree for mesh point pos
    # order in vm should be same as in vm_xy
    vm_list = list(vm)
    kdt_m = scipy.spatial.KDTree(vm_xy)

    # add edges from mesh to grid
    for v in vg_list:
        # find 4 nearest neighbours (index to vm_xy)
        neigh_idxs = kdt_m.query(G_m2g.nodes[v]["pos"], 4)[1]
        for i in neigh_idxs:
            u = vm_list[i]
            # add edge from mesh to grid
            G_m2g.add_edge(u, v)
            d = np.sqrt(
                np.sum((G_m2g.nodes[u]["pos"] - G_m2g.nodes[v]["pos"]) ** 2)
            )
            G_m2g.edges[u, v]["len"] = d
            G_m2g.edges[u, v]["vdiff"] = (
                G_m2g.nodes[u]["pos"] - G_m2g.nodes[v]["pos"]
            )

    # relabel nodes to integers (sorted)
    G_m2g_int = networkx.convert_node_labels_to_integers(
        G_m2g, first_label=0, ordering="sorted"
    )
    pyg_m2g = from_networkx(G_m2g_int)

    if args.plot:
        plot_graph(pyg_m2g, title="Mesh-to-grid")
        plt.show()

    # Save g2m and m2g everything
    # g2m
    save_edges(pyg_g2m, "g2m", graph_dir_path)
    # m2g
    save_edges(pyg_m2g, "m2g", graph_dir_path)


if __name__ == "__main__":
    main()<|MERGE_RESOLUTION|>--- conflicted
+++ resolved
@@ -152,23 +152,13 @@
     return networkx.relabel_nodes(graph, to_mapping, copy=True)
 
 
-<<<<<<< HEAD
-def main():
-    parser = ArgumentParser(description="Graph genreation arguments")
-=======
 def main(input_args=None):
     parser = ArgumentParser(description="Graph generation arguments")
->>>>>>> e0ffc5bd
     parser.add_argument(
         "--data_config",
         type=str,
-<<<<<<< HEAD
-        default="meps_example",
-        help="Dataset to load grid point coordinates from (default: meps_example)",
-=======
         default="neural_lam/data_config.yaml",
         help="Path to data config file (default: neural_lam/data_config.yaml)",
->>>>>>> e0ffc5bd
     )
     parser.add_argument(
         "--graph",
