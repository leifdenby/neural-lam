--- conflicted
+++ resolved
@@ -82,6 +82,7 @@
     parser = ArgumentParser(description="Plot graph")
     parser.add_argument(
         "--data_config",
+        "--data_config",
         type=str,
         default="neural_lam/data_config.yaml",
         help="Path to data config file (default: neural_lam/data_config.yaml)",
@@ -113,11 +114,7 @@
     config_loader = config.Config.from_file(args.data_config)
 
     hierarchical, graph_ldict = utils.load_graph(args.graph)
-<<<<<<< HEAD
     g2m_edge_index, m2g_edge_index, m2m_edge_index = (
-=======
-    (g2m_edge_index, m2g_edge_index, m2m_edge_index,) = (
->>>>>>> 9d558d1f
         graph_ldict["g2m_edge_index"],
         graph_ldict["m2g_edge_index"],
         graph_ldict["m2m_edge_index"],
@@ -128,17 +125,11 @@
     )
     mesh_static_features = graph_ldict["mesh_static_features"]
 
-<<<<<<< HEAD
     config_loader = config.Config(args.data_config)
     xy = config_loader.get_nwp_xy()
     grid_xy = xy.transpose(1, 2, 0).reshape(-1, 2)
     pos_max = np.max(np.abs(grid_xy))
     grid_pos = grid_xy / pos_max
-=======
-    grid_static_features = utils.load_static_data(config_loader.dataset.name)[
-        "grid_static_features"
-    ]
->>>>>>> 9d558d1f
 
     z_grid = GRID_HEIGHT * np.ones((grid_pos.shape[0],))
     grid_pos = np.concatenate(
