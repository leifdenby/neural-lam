### Project Specific ###
wandb
saved_models
lightning_logs
data
graphs
*.sif
sweeps
.vscode
*.html
*.zarr
*slurm*

### Python ###
# Byte-compiled / optimized / DLL files
__pycache__/
*.py[cod]
*$py.class

# C extensions
*.so

# Distribution / packaging
.Python
develop-eggs/
lib64/
parts/
sdist/
wheels/
pip-wheel-metadata/
share/python-wheels/
*.egg-info/
.installed.cfg
*.egg

# pyenv
.python-version

# Spyder project settings
.spyderproject
.spyproject

# Rope project settings
.ropeproject

# Mr Developer
.mr.developer.cfg
.project
.pydevproject

# mkdocs documentation
/site

### Vim ###
# Swap
[._]*.s[a-v][a-z]
[._]*.sw[a-p]
[._]s[a-rt-v][a-z]
[._]ss[a-gi-z]
[._]sw[a-p]

# Session
Session.vim
Sessionx.vim

# Temporary
.netrwhist
*~

# Auto-generated tag files
tags

# Persistent undo
[._]*.un~

# Coc configuration directory
.vim
<<<<<<< HEAD

.pdm-python
.venv
=======
.vscode
>>>>>>> e0ffc5bd
<|MERGE_RESOLUTION|>--- conflicted
+++ resolved
@@ -75,10 +75,7 @@
 
 # Coc configuration directory
 .vim
-<<<<<<< HEAD
 
 .pdm-python
 .venv
-=======
-.vscode
->>>>>>> e0ffc5bd
+.vscode