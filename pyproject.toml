[project]
name = "neural-lam"
version = "0.1.0"
<<<<<<< HEAD
description = "LAM-based data-driven forecasting"
authors = [
    {name = "Joel Oskarsson", email = "joel.oskarsson@liu.se"},
    {name = "Simon Adamov", email = "Simon.Adamov@meteoswiss.ch"},
    {name = "Leif Denby", email = "lcd@dmi.dk"},
]

# PEP 621 project metadata
# See https://www.python.org/dev/peps/pep-0621/
dependencies = [
    "numpy>=1.24.2",
    "wandb>=0.13.10",
    "scipy>=1.10.0",
    "pytorch-lightning>=2.0.3",
    "shapely>=2.0.1",
    "networkx>=3.0",
    "Cartopy>=0.22.0",
    "pyproj>=3.4.1",
    "tueplots>=0.0.8",
    "matplotlib>=3.7.0",
    "plotly>=5.15.0",
    "torch>=2.3.0",
    "torch-geometric==2.3.1",
]
requires-python = ">=3.9"

[tool.pdm.dev-dependencies]
dev = [
    "pre-commit>=2.15.0",
    "pytest>=8.2.1",
    "pooch>=1.8.1",
]
=======

[tool.setuptools]
py-modules = ["neural_lam"]
>>>>>>> a54c45f8

[tool.black]
line-length = 80

[tool.isort]
default_section = "THIRDPARTY"
profile = "black"
# Headings
import_heading_stdlib = "Standard library"
import_heading_thirdparty = "Third-party"
import_heading_firstparty = "First-party"
import_heading_localfolder = "Local"
# Known modules to avoid misclassification
known_standard_library = [
    # Add standard library modules that may be misclassified by isort
]
known_third_party = [
    # Add third-party modules that may be misclassified by isort
    "wandb",
]
known_first_party = [
    # Add first-party modules that may be misclassified by isort
    "neural_lam",
]

[tool.flake8]
max-line-length = 80
ignore = [
    "E203", # Allow whitespace before ':' (https://github.com/PyCQA/pycodestyle/issues/373)
    "I002", # Don't check for isort configuration
    "W503", # Allow line break before binary operator (PEP 8-compatible)
]
per-file-ignores = [
    "__init__.py: F401", # Allow unused imports
]

[tool.codespell]
skip = "requirements/*"

# Pylint config
[tool.pylint]
ignore = [
    "create_mesh.py", # Disable linting for now, as major rework is planned/expected
]
# Temporary fix for import neural_lam statements until set up as proper package
init-hook='import sys; sys.path.append(".")'
[tool.pylint.TYPECHECK]
generated-members = [
    "numpy.*",
    "torch.*",
]
[tool.pylint.'MESSAGES CONTROL']
disable = [
    "C0114", # 'missing-module-docstring', Do not require module docstrings
    "R0901", # 'too-many-ancestors', Allow many layers of sub-classing
    "R0902", # 'too-many-instance-attribtes', Allow many attributes
    "R0913", # 'too-many-arguments', Allow many function arguments
    "R0914", # 'too-many-locals', Allow many local variables
    "W0223", # 'abstract-method', Subclasses do not have to override all abstract methods
]
[tool.pylint.DESIGN]
max-statements=100 # Allow for some more involved functions
[tool.pylint.IMPORTS]
allow-any-import-level="neural_lam"
[tool.pylint.SIMILARITIES]
min-similarity-lines=10

[build-system]
requires = ["pdm-backend"]
build-backend = "pdm.backend"<|MERGE_RESOLUTION|>--- conflicted
+++ resolved
@@ -1,7 +1,6 @@
 [project]
 name = "neural-lam"
 version = "0.1.0"
-<<<<<<< HEAD
 description = "LAM-based data-driven forecasting"
 authors = [
     {name = "Joel Oskarsson", email = "joel.oskarsson@liu.se"},
@@ -34,11 +33,9 @@
     "pytest>=8.2.1",
     "pooch>=1.8.1",
 ]
-=======
 
 [tool.setuptools]
 py-modules = ["neural_lam"]
->>>>>>> a54c45f8
 
 [tool.black]
 line-length = 80
