--- conflicted
+++ resolved
@@ -212,10 +212,6 @@
     args.var_leads_metrics_watch = {
         int(k): v for k, v in json.loads(args.var_leads_metrics_watch).items()
     }
-<<<<<<< HEAD
-=======
-    config_loader = config.Config.from_file(args.data_config)
->>>>>>> 81d08400
 
     # Asserts for arguments
     assert args.model in MODELS, f"Unknown model: {args.model}"
